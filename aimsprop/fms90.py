--- conflicted
+++ resolved
@@ -4,16 +4,7 @@
 import re, os
 import atom_data
 
-<<<<<<< HEAD
-# TODO: Fill atom numbers
-_N_table = {
-    'H' : 1,
-    'C' : 6,
-    'O' : 8,
-}
-=======
 _N_table ={val: key for key, val in atom_data.atom_symbol_table.iteritems()}
->>>>>>> 3f53eb3a
 
 def parse_fms90(
     filepath,
